<<<<<<< HEAD
include LICENSE README.md
=======
include LICENSE README.md
include requirements.txt
recursive-include tests *.py
>>>>>>> ddb0f612
<|MERGE_RESOLUTION|>--- conflicted
+++ resolved
@@ -1,7 +1,3 @@
-<<<<<<< HEAD
-include LICENSE README.md
-=======
 include LICENSE README.md
 include requirements.txt
-recursive-include tests *.py
->>>>>>> ddb0f612
+recursive-include tests *.py
--- conflicted
+++ resolved
@@ -1,9 +1,5 @@
 htcondor >= 8.8.0
-<<<<<<< HEAD
-cloudpickle >= 0.6.1
-=======
 cloudpickle == 0.6.1
->>>>>>> 6e05a5ea
 toml
 tqdm
 click >= 7.0.0

--- conflicted
+++ resolved
@@ -314,7 +314,7 @@
 ) -> dict:
     tif_path = settings['TRANSPLANT.ALTERNATE_INPUT_PATH']
     if tif_path is None:
-        tif_path = (settings['TRANSPLANT.PATH'] / 'htmap_python.tar.gz').as_posix()
+        tif_path = (Path(settings['TRANSPLANT.PATH']) / 'htmap_python.tar.gz').as_posix()
 
     return {
         'universe': 'vanilla',
@@ -330,12 +330,8 @@
     map_id: str,
     map_dir: Path,
 ):
-<<<<<<< HEAD
-    if not _cached_py_is_current():
+    if not _cached_py_is_current() or settings['TRANSPLANT.ASSUME_EXISTS']:
         transplant_path = Path(settings['TRANSPLANT.PATH'])
-=======
-    if not _cached_py_is_current() or settings['TRANSPLANT.ASSUME_EXISTS']:
->>>>>>> 4ac184ab
         py_dir = Path(sys.executable).parent.parent
         target = transplant_path / 'htmap_python'
 

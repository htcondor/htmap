--- conflicted
+++ resolved
@@ -16,10 +16,6 @@
   fast_finish: true
 
 install:
-<<<<<<< HEAD
-  - pip install codecov
-=======
->>>>>>> 010091ec
   - travis_retry docker build -t htmap-test --file docker/Dockerfile --build-arg HTCONDOR_VERSION --build-arg PYTHON_VERSION=${TRAVIS_PYTHON_VERSION} .
 
 script:

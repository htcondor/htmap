--- conflicted
+++ resolved
@@ -8,12 +8,7 @@
   - docker
 
 install:
-<<<<<<< HEAD
-  - pip install -r requirements_dev.txt
-  - pip install -e .
-=======
   - docker build -q -t htmap .
 
->>>>>>> 53fafaae
 script:
   - docker run htmap bash -e -c "pytest -n 10 --cov ; codecov -t 492519e2-1bcf-4e8a-8a3e-e28be5d9de8d"
--- conflicted
+++ resolved
@@ -23,11 +23,7 @@
 
 import htcondor
 
-<<<<<<< HEAD
-from . import htio, tags, exceptions, maps, transfer, options, settings, names
-=======
 from . import htio, tags, exceptions, maps, transfer, options, settings, names, utils
->>>>>>> 0880dbed
 
 logger = logging.getLogger(__name__)
 

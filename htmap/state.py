--- conflicted
+++ resolved
@@ -112,14 +112,9 @@
     def _read_events(self):
         with self._event_reader_lock:  # no thread can be in here at the same time as another
             if self._event_reader is None:
-<<<<<<< HEAD
                 self._event_log_path.touch(exist_ok=True)
-                self._event_reader = htcondor.JobEventLog(self._event_log_path.as_posix()).events(0)
+                self._event_reader = htcondor.JobEventLog(self._event_log_path.as_posix())
                 logger.debug(f"Created event log reader for map {self.map.tag}")
-=======
-                logger.debug(f"Created event log reader for map {self.map.tag}")
-                self._event_reader = htcondor.JobEventLog(self._event_log_path.as_posix())
->>>>>>> 36fd1910
 
             with utils.Timer() as timer:
                 handled_events = self._handle_events()

[metadata]
name = htmap
<<<<<<< HEAD
version = 0.7.0
author = Josh Karpel
author_email = josh.karpel@gmail.com
=======
version = 0.6.1
>>>>>>> 860e2c55
description = High-Throughput Computing in Python, powered by HTCondor
long_description = file: README.md
long_description_content_type = text/markdown
url = https://github.com/htcondor/htmap
author = Josh Karpel
author_email = josh.karpel@gmail.com
license = Apache-2.0
license_file = LICENSE
classifiers =
    Development Status :: 3 - Alpha
    Intended Audience :: Developers
    Intended Audience :: Science/Research
    License :: OSI Approved :: Apache Software License
    Operating System :: OS Independent
    Programming Language :: Python :: 3
    Programming Language :: Python :: 3 :: Only
    Programming Language :: Python :: 3.6
    Programming Language :: Python :: 3.7
    Programming Language :: Python :: 3.8
    Topic :: System :: Distributed Computing

[options]
packages =
    htmap
    htmap.run
install_requires =
    click>=7.0
    click-didyoumean>=0.0.3
    cloudpickle>=1.4
    halo>=0.0.30
    htcondor>=8.8
    toml>=0.10
    tqdm>=4.46
    importlib-metadata>=1.0;python_version < "3.8"
python_requires = >=3.6
include_package_data = True
<<<<<<< HEAD
install_requires =
    htcondor >= 8.8
    cloudpickle >= 1.4
    toml >= 0.10
    tqdm >= 4.46
    click >= 7.0
    click-didyoumean
    halo
    importlib-metadata ~= 1.0; python_version < "3.8"
=======

[options.entry_points]
console_scripts =
    htmap = htmap.cli:cli
>>>>>>> 860e2c55

[options.extras_require]
docs =
    ipython
    nbsphinx
    nbstripout
    pygments-github-lexers
    sphinx
    sphinx-autobuild
    sphinx-click
    sphinx-issues
    sphinx_autodoc_typehints
    sphinx_rtd_theme
tests =
    codecov
    coverage
    pre-commit
    pytest>=6
    pytest-cov
    pytest-mock
    pytest-profiling
    pytest-timeout
    pytest-watch
    pytest-xdist

[options.package_data]
* =
    *.sh
    *.bat

[bdist_wheel]
universal = 1<|MERGE_RESOLUTION|>--- conflicted
+++ resolved
@@ -1,12 +1,6 @@
 [metadata]
 name = htmap
-<<<<<<< HEAD
-version = 0.7.0
-author = Josh Karpel
-author_email = josh.karpel@gmail.com
-=======
 version = 0.6.1
->>>>>>> 860e2c55
 description = High-Throughput Computing in Python, powered by HTCondor
 long_description = file: README.md
 long_description_content_type = text/markdown
@@ -43,22 +37,10 @@
     importlib-metadata>=1.0;python_version < "3.8"
 python_requires = >=3.6
 include_package_data = True
-<<<<<<< HEAD
-install_requires =
-    htcondor >= 8.8
-    cloudpickle >= 1.4
-    toml >= 0.10
-    tqdm >= 4.46
-    click >= 7.0
-    click-didyoumean
-    halo
-    importlib-metadata ~= 1.0; python_version < "3.8"
-=======
 
 [options.entry_points]
 console_scripts =
     htmap = htmap.cli:cli
->>>>>>> 860e2c55
 
 [options.extras_require]
 docs =

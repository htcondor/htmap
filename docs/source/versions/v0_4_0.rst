v0.4.0
======

New Features
------------

<<<<<<< HEAD
* HTMap's default Docker image is now ``htcondor/htmap-exec``, which is produced
  from a Dockerfile in the HTMap ``git`` repository. It is based on ``continuumio/anaconda3``,
  with ``htmap`` itself installed as well.
  Issue: https://github.com/htcondor/htmap/issues/152
=======
* Redid :class:`htmap.Map` ``stdout`` and ``stderr``.
  They are now attributes that represent sequences over the ``stdout`` and ``stderr``
  from the map components, as strings, respectively.
>>>>>>> d6cbc561
* Acts and Edits on Maps that are not "active" (i.e., have components in the HTCondor queue)
  are now no-ops. Includes a new ``htmap.Map.is_active`` property, which is ``True`` if
  any components are still in the queue.
  Issue: https://github.com/htcondor/htmap/issues/145

Bug Fixes
---------

Known Issues
------------

* Execution errors that result in the job being terminated but no output being
  produced are still not handled entirely gracefully. Right now, the component
  state will just show as ``ERRORED``, but there won't be an actual error report.
* Map component state may become corrupted when a map is manually vacated.
  Force-removal may be needed to clean up maps if HTCondor and HTMap disagree
  about the state of their components.
  Issue: https://github.com/htcondor/htmap/issues/129<|MERGE_RESOLUTION|>--- conflicted
+++ resolved
@@ -4,16 +4,13 @@
 New Features
 ------------
 
-<<<<<<< HEAD
 * HTMap's default Docker image is now ``htcondor/htmap-exec``, which is produced
   from a Dockerfile in the HTMap ``git`` repository. It is based on ``continuumio/anaconda3``,
   with ``htmap`` itself installed as well.
   Issue: https://github.com/htcondor/htmap/issues/152
-=======
 * Redid :class:`htmap.Map` ``stdout`` and ``stderr``.
   They are now attributes that represent sequences over the ``stdout`` and ``stderr``
   from the map components, as strings, respectively.
->>>>>>> d6cbc561
 * Acts and Edits on Maps that are not "active" (i.e., have components in the HTCondor queue)
   are now no-ops. Includes a new ``htmap.Map.is_active`` property, which is ``True`` if
   any components are still in the queue.

--- conflicted
+++ resolved
@@ -468,11 +468,7 @@
             ]
         )
 
-<<<<<<< HEAD
     def act(self, action: htcondor.JobAction, requirements: Optional[str] = None):
-=======
-    def act(self, action: htcondor.JobAction, requirements: Optional[str]):
->>>>>>> e4b74fa3
         return htcondor.Schedd().act(action, self._requirements(requirements))
 
     def remove(self):

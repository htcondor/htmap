# Copyright 2018 HTCondor Team, Computer Sciences Department,
# University of Wisconsin-Madison, WI.
#
# Licensed under the Apache License, Version 2.0 (the "License");
# you may not use this file except in compliance with the License.
# You may obtain a copy of the License at
#
#    http://www.apache.org/licenses/LICENSE-2.0
#
# Unless required by applicable law or agreed to in writing, software
# distributed under the License is distributed on an "AS IS" BASIS,
# WITHOUT WARRANTIES OR CONDITIONS OF ANY KIND, either express or implied.
# See the License for the specific language governing permissions and
# limitations under the License.

import logging

logging.getLogger(__name__).addHandler(logging.NullHandler())

from .settings import settings, USER_SETTINGS, BASE_SETTINGS
<<<<<<< HEAD
from .mapping import map, starmap, build_map, MapBuilder, htmap, htstarmap
=======
from .mapping import map, starmap, build_map, MapBuilder, map_or_recover, starmap_or_recover
>>>>>>> 9bdd24f9
from .mapped import mapped, MappedFunction
from .maps import Map, Status
from .options import MapOptions
from .management import clean, map_ids, map_results, status, force_clean, recover, remove, force_remove
from . import exceptions<|MERGE_RESOLUTION|>--- conflicted
+++ resolved
@@ -18,11 +18,7 @@
 logging.getLogger(__name__).addHandler(logging.NullHandler())
 
 from .settings import settings, USER_SETTINGS, BASE_SETTINGS
-<<<<<<< HEAD
-from .mapping import map, starmap, build_map, MapBuilder, htmap, htstarmap
-=======
-from .mapping import map, starmap, build_map, MapBuilder, map_or_recover, starmap_or_recover
->>>>>>> 9bdd24f9
+from .mapping import map, starmap, build_map, MapBuilder, htmap, htstarmap, map_or_recover, starmap_or_recover
 from .mapped import mapped, MappedFunction
 from .maps import Map, Status
 from .options import MapOptions

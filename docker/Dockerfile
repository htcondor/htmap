--- conflicted
+++ resolved
@@ -26,26 +26,6 @@
 
 # install utils and dependencies
 # install HTCondor version specified in config
-<<<<<<< HEAD
-RUN : \
- && apt-get update \
- && apt-get -y install --no-install-recommends vim less git gnupg wget ca-certificates locales graphviz pandoc strace nodejs npm \
- && echo "en_US.UTF-8 UTF-8" > /etc/locale.gen \
- && locale-gen \
- && if expr "$HTCONDOR_VERSION" : '8\.[89]' >/dev/null; then \
-        wget -qO - https://research.cs.wisc.edu/htcondor/debian/HTCondor-Release.gpg.key | apt-key add -; \
-    else \
-        wget -qO - https://research.cs.wisc.edu/htcondor/repo/keys/HTCondor-$HTCONDOR_VERSION-Key | apt-key add -; \
-    fi \
- && echo "deb https://research.cs.wisc.edu/htcondor/repo/debian/${HTCONDOR_VERSION} buster main" >> /etc/apt/sources.list.d/htcondor.list \
- && apt-get -y update \
- && apt-get -y install --no-install-recommends htcondor \
- && condor_version | grep -E '^[$]CondorVersion: '"${HTCONDOR_VERSION}" \
- #  ^^ sanity check \
- && apt-get -y clean \
- && rm -rf /var/lib/apt/lists/* \
- && :
-=======
 COPY docker/install-htcondor.sh /root/install-htcondor.sh
 RUN /bin/bash /root/install-htcondor.sh
 
@@ -53,7 +33,6 @@
 ENV LC_ALL=en_US.UTF-8 \
     LANG=en_US.UTF-8 \
     LANGUAGE=en_US.UTF-8
->>>>>>> ddb0f612
 
 # create a user, set their PATH and PYTHONPATH
 ENV USER=mapper \
@@ -78,13 +57,6 @@
 
 COPY --chown=mapper:mapper . /home/${USER}/htmap
 RUN : \
-<<<<<<< HEAD
-    && python -m pip install --user --no-cache-dir --disable-pip-version-check "/home/${USER}/htmap[tests,docs,widgets]" htcondor==${HTCONDOR_VERSION}.* \
-    && jupyter nbextension enable --py widgetsnbextension \
-    # && jupyter labextension install --minimize=False @jupyter-widgets/jupyterlab-manager \
-    #    ^^^ disabled because it requires nodejs >= 12 and this container only has 10
-    && :
-=======
  && htcondor_version_major=$(echo "$HTCONDOR_VERSION" | cut -d. -f1) \
  && htcondor_version_minor=$(echo "$HTCONDOR_VERSION" | cut -d. -f2) \
  && if [ "$htcondor_version_minor" = x ]; then \
@@ -94,7 +66,10 @@
         requirement="htcondor~=${htcondor_version_major}.0.0"; \
         # ^^ gets translated into e.g. >=9.0.0,<9.1 \
     fi \
- && python -m pip install --user --no-cache-dir --disable-pip-version-check "/home/${USER}/htmap[tests,docs]" "$requirement"
->>>>>>> ddb0f612
+ && python -m pip install --user --no-cache-dir --disable-pip-version-check "/home/${USER}/htmap[tests,docs,widgets]" "$requirement" \
+ && jupyter nbextension enable --py widgetsnbextension \
+ # && jupyter labextension install --minimize=False @jupyter-widgets/jupyterlab-manager \
+ #    ^^^ disabled because it requires nodejs >= 12 and this container only has 10 \
+ && :
 
 WORKDIR /home/${USER}/htmap
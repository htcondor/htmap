# Copyright 2019 HTCondor Team, Computer Sciences Department,
# University of Wisconsin-Madison, WI.
#
# Licensed under the Apache License, Version 2.0 (the "License");
# you may not use this file except in compliance with the License.
# You may obtain a copy of the License at
#
#    http://www.apache.org/licenses/LICENSE-2.0
#
# Unless required by applicable law or agreed to in writing, software
# distributed under the License is distributed on an "AS IS" BASIS,
# WITHOUT WARRANTIES OR CONDITIONS OF ANY KIND, either express or implied.
# See the License for the specific language governing permissions and
# limitations under the License.

from typing import Dict, Tuple, List
import logging

import datetime
import threading
import pickle
from pathlib import Path

import htcondor

from . import holds, names, utils, exceptions

logger = logging.getLogger(__name__)


class ComponentStatus(utils.StrEnum):
    """
    An enumeration of the possible statuses that a map component can be in.
    These are mostly identical to the HTCondor job statuses of the same name.
    """
    UNKNOWN = 'UNKNOWN'
    UNMATERIALIZED = 'UNMATERIALIZED'
    IDLE = 'IDLE'
    RUNNING = 'RUNNING'
    REMOVED = 'REMOVED'
    COMPLETED = 'COMPLETED'
    HELD = 'HELD'
    SUSPENDED = 'SUSPENDED'
    ERRORED = 'ERRORED'

    @classmethod
    def display_statuses(cls) -> Tuple['ComponentStatus', ...]:
        return (
            cls.HELD,
            cls.ERRORED,
            cls.IDLE,
            cls.RUNNING,
            cls.COMPLETED,
        )


JOB_EVENT_STATUS_TRANSITIONS = {
    htcondor.JobEventType.SUBMIT: ComponentStatus.IDLE,
    htcondor.JobEventType.JOB_EVICTED: ComponentStatus.IDLE,
    htcondor.JobEventType.JOB_UNSUSPENDED: ComponentStatus.IDLE,
    htcondor.JobEventType.JOB_RELEASED: ComponentStatus.IDLE,
    htcondor.JobEventType.SHADOW_EXCEPTION: ComponentStatus.IDLE,
    htcondor.JobEventType.JOB_RECONNECT_FAILED: ComponentStatus.IDLE,
    htcondor.JobEventType.JOB_TERMINATED: ComponentStatus.COMPLETED,
    htcondor.JobEventType.EXECUTE: ComponentStatus.RUNNING,
    htcondor.JobEventType.JOB_HELD: ComponentStatus.HELD,
    htcondor.JobEventType.JOB_SUSPENDED: ComponentStatus.SUSPENDED,
    htcondor.JobEventType.JOB_ABORTED: ComponentStatus.REMOVED,
}


class MapState:
    def __init__(self, map):
        self.map = map

        self._event_reader = None  # delayed until _read_events is called

        self._jobid_to_component: Dict[Tuple[int, int], int] = {}

        self._component_statuses = [ComponentStatus.UNMATERIALIZED for _ in self.map.components]
        self._holds: Dict[int, holds.ComponentHold] = {}
        self._memory_usage = [0 for _ in self.map.components]
        self._runtime = [datetime.timedelta(0) for _ in self.map.components]

        self._event_reader_lock = threading.Lock()

    @property
    def component_statuses(self) -> List[ComponentStatus]:
        self._read_events()
        return self._component_statuses

    @property
    def holds(self) -> Dict[int, holds.ComponentHold]:
        self._read_events()
        return self._holds

    @property
    def memory_usage(self) -> List[int]:
        self._read_events()
        return self._memory_usage

    @property
    def runtime(self) -> List[datetime.timedelta]:
        self._read_events()
        return self._runtime

    @property
    def _event_log_path(self):
        return self.map._map_dir / names.EVENT_LOG

    def _read_events(self):
        with self._event_reader_lock:  # no thread can be in here at the same time as another
            if self._event_reader is None:
                logger.debug(f'Created event log reader for map {self.map.tag}')
                self._event_reader = htcondor.JobEventLog(self._event_log_path.as_posix()).events(0)

<<<<<<< HEAD
            with utils.Timer() as timer:
                handled_events = self._handle_events()

            if handled_events > 0:
                logger.debug(f"Processed {handled_events} events for map {self.map.tag} (took {timer.elapsed:.6f} seconds)")

=======
            for event in self._event_reader:
                handled_events = True

                # skip the late materialization submit event
                if event.proc == -1:
                    continue

                if event.type is htcondor.JobEventType.SUBMIT:
                    self._jobid_to_component[(event.cluster, event.proc)] = int(event['LogNotes'])

                # this lookup is safe because the SUBMIT event always comes first
                # ... but it can happen if the event log is corrupted somehow
                try:
                    component = self._jobid_to_component[(event.cluster, event.proc)]
                except KeyError as e:
                    raise exceptions.CorruptEventLog(f"Found an event for a job that we never saw a submit event for:\n{event}") from e

                if event.type is htcondor.JobEventType.IMAGE_SIZE:
                    self._memory_usage[component] = max(
                        self._memory_usage[component],
                        int(event.get('MemoryUsage', 0)),
                    )
                elif event.type is htcondor.JobEventType.JOB_TERMINATED:
                    self._runtime[component] = parse_runtime(event['RunRemoteUsage'])
                elif event.type is htcondor.JobEventType.JOB_RELEASED:
                    self._holds.pop(component, None)
                elif event.type is htcondor.JobEventType.JOB_HELD:
                    h = holds.ComponentHold(
                        code = int(event['HoldReasonCode']),
                        reason = event.get('HoldReason', 'UNKNOWN').strip(),
                    )
                    self._holds[component] = h

                new_status = JOB_EVENT_STATUS_TRANSITIONS.get(event.type, None)

                # the component has *terminated*, but did it error?
                if new_status is ComponentStatus.COMPLETED:
                    try:
                        exec_status = self.map._peek_status(component)
                    except exceptions.OutputNotFound:
                        logger.warning(f'Output was not found for component {component} for map {self.map.tag}, marking as errored')
                        exec_status = 'ERR'

                    if exec_status == 'ERR':
                        new_status = ComponentStatus.ERRORED

                if new_status is not None:
                    if new_status is self._component_statuses[component]:
                        logger.warning(f'Component {component} of map {self.map.tag} tried to transition into the state it is already in ({new_status})')
                    else:
                        # this log is commented-out because its very verbose
                        # might be helpful when debugging
                        # logger.debug(f'Component {component} of map {self.map.tag} changed state: {self._component_statuses[component]} -> {new_status}')
                        self._component_statuses[component] = new_status

            if handled_events:
>>>>>>> 4a7ee4ed
                self.map._local_data = None  # invalidate cache if any events were received

                if utils.HTCONDOR_VERSION_INFO >= (8, 9, 3):
                    self.save()

    def _handle_events(self):
        handled_events = 0

        for event in self._event_reader:
            handled_events += 1

            # skip the late materialization submit event
            if event.proc == -1:
                continue

            if event.type is htcondor.JobEventType.SUBMIT:
                self._jobid_to_component[(event.cluster, event.proc)] = int(event['LogNotes'])

            # this lookup is safe because the SUBMIT event always comes first
            component = self._jobid_to_component[(event.cluster, event.proc)]

            if event.type is htcondor.JobEventType.IMAGE_SIZE:
                self._memory_usage[component] = max(
                    self._memory_usage[component],
                    int(event.get('MemoryUsage', 0)),
                )
            elif event.type is htcondor.JobEventType.JOB_TERMINATED:
                self._runtime[component] = parse_runtime(event['RunRemoteUsage'])
            elif event.type is htcondor.JobEventType.JOB_RELEASED:
                self._holds.pop(component, None)
            elif event.type is htcondor.JobEventType.JOB_HELD:
                h = holds.ComponentHold(
                    code = int(event['HoldReasonCode']),
                    reason = event.get('HoldReason', 'UNKNOWN').strip(),
                )
                self._holds[component] = h

            new_status = JOB_EVENT_STATUS_TRANSITIONS.get(event.type, None)

            # the component has *terminated*, but did it error?
            if new_status is ComponentStatus.COMPLETED:
                try:
                    exec_status = self.map._peek_status(component)
                except exceptions.OutputNotFound:
                    logger.warning(f'Output was not found for component {component} for map {self.map.tag}, marking as errored')
                    exec_status = 'ERR'

                if exec_status == 'ERR':
                    new_status = ComponentStatus.ERRORED

            if new_status is not None:
                if new_status is self._component_statuses[component]:
                    logger.warning(f'Component {component} of map {self.map.tag} tried to transition into the state it is already in ({new_status})')
                else:
                    # this log is commented-out because its very verbose
                    # might be helpful when debugging
                    # logger.debug(f'Component {component} of map {self.map.tag} changed state: {self._component_statuses[component]} -> {new_status}')
                    self._component_statuses[component] = new_status

        return handled_events

    def save(self) -> Path:
        final_path = self.map._map_dir / names.MAP_STATE
        working_path = final_path.with_suffix('.working')

        with working_path.open(mode = 'wb') as f:
            pickle.dump(self, f, protocol = -1)

        working_path.rename(final_path)

        logger.debug(f"Saved map state for map {self.map.tag}")

        return final_path

    @staticmethod
    def load(map):
        if utils.HTCONDOR_VERSION_INFO < (8, 9, 3):
            raise exceptions.InsufficientHTCondorVersion("Map state can only be saved with HTCondor 8.9.3 or greater")

        with (map._map_dir / names.MAP_STATE).open(mode = 'rb') as f:
            state = pickle.load(f)
        state.map = map
        return state

    def __getstate__(self):
        d = self.__dict__.copy()
        d.pop('_event_reader_lock')
        d.pop('map')
        return d

    def __setstate__(self, state):
        self.__dict__ = state
        self._event_reader_lock = threading.Lock()
        # note: the map reference is restored in the load method


def parse_runtime(runtime_string: str) -> datetime.timedelta:
    (_, usr_days, usr_hms), (_, sys_days, sys_hms) = [s.split() for s in runtime_string.split(',')]

    usr_h, usr_m, usr_s = usr_hms.split(':')
    sys_h, sys_m, sys_s = sys_hms.split(':')

    usr_time = datetime.timedelta(
        days = int(usr_days),
        hours = int(usr_h),
        minutes = int(usr_m),
        seconds = int(usr_s),
    )
    sys_time = datetime.timedelta(
        days = int(sys_days),
        hours = int(sys_h),
        minutes = int(sys_m),
        seconds = int(sys_s),
    )

    return usr_time + sys_time<|MERGE_RESOLUTION|>--- conflicted
+++ resolved
@@ -114,71 +114,12 @@
                 logger.debug(f'Created event log reader for map {self.map.tag}')
                 self._event_reader = htcondor.JobEventLog(self._event_log_path.as_posix()).events(0)
 
-<<<<<<< HEAD
             with utils.Timer() as timer:
                 handled_events = self._handle_events()
 
             if handled_events > 0:
                 logger.debug(f"Processed {handled_events} events for map {self.map.tag} (took {timer.elapsed:.6f} seconds)")
 
-=======
-            for event in self._event_reader:
-                handled_events = True
-
-                # skip the late materialization submit event
-                if event.proc == -1:
-                    continue
-
-                if event.type is htcondor.JobEventType.SUBMIT:
-                    self._jobid_to_component[(event.cluster, event.proc)] = int(event['LogNotes'])
-
-                # this lookup is safe because the SUBMIT event always comes first
-                # ... but it can happen if the event log is corrupted somehow
-                try:
-                    component = self._jobid_to_component[(event.cluster, event.proc)]
-                except KeyError as e:
-                    raise exceptions.CorruptEventLog(f"Found an event for a job that we never saw a submit event for:\n{event}") from e
-
-                if event.type is htcondor.JobEventType.IMAGE_SIZE:
-                    self._memory_usage[component] = max(
-                        self._memory_usage[component],
-                        int(event.get('MemoryUsage', 0)),
-                    )
-                elif event.type is htcondor.JobEventType.JOB_TERMINATED:
-                    self._runtime[component] = parse_runtime(event['RunRemoteUsage'])
-                elif event.type is htcondor.JobEventType.JOB_RELEASED:
-                    self._holds.pop(component, None)
-                elif event.type is htcondor.JobEventType.JOB_HELD:
-                    h = holds.ComponentHold(
-                        code = int(event['HoldReasonCode']),
-                        reason = event.get('HoldReason', 'UNKNOWN').strip(),
-                    )
-                    self._holds[component] = h
-
-                new_status = JOB_EVENT_STATUS_TRANSITIONS.get(event.type, None)
-
-                # the component has *terminated*, but did it error?
-                if new_status is ComponentStatus.COMPLETED:
-                    try:
-                        exec_status = self.map._peek_status(component)
-                    except exceptions.OutputNotFound:
-                        logger.warning(f'Output was not found for component {component} for map {self.map.tag}, marking as errored')
-                        exec_status = 'ERR'
-
-                    if exec_status == 'ERR':
-                        new_status = ComponentStatus.ERRORED
-
-                if new_status is not None:
-                    if new_status is self._component_statuses[component]:
-                        logger.warning(f'Component {component} of map {self.map.tag} tried to transition into the state it is already in ({new_status})')
-                    else:
-                        # this log is commented-out because its very verbose
-                        # might be helpful when debugging
-                        # logger.debug(f'Component {component} of map {self.map.tag} changed state: {self._component_statuses[component]} -> {new_status}')
-                        self._component_statuses[component] = new_status
-
-            if handled_events:
->>>>>>> 4a7ee4ed
                 self.map._local_data = None  # invalidate cache if any events were received
 
                 if utils.HTCONDOR_VERSION_INFO >= (8, 9, 3):
@@ -198,7 +139,11 @@
                 self._jobid_to_component[(event.cluster, event.proc)] = int(event['LogNotes'])
 
             # this lookup is safe because the SUBMIT event always comes first
-            component = self._jobid_to_component[(event.cluster, event.proc)]
+            # ... but it can happen if the event log is corrupted somehow
+            try:
+                component = self._jobid_to_component[(event.cluster, event.proc)]
+            except KeyError as e:
+                raise exceptions.CorruptEventLog(f"Found an event for a job that we never saw a submit event for:\n{event}") from e
 
             if event.type is htcondor.JobEventType.IMAGE_SIZE:
                 self._memory_usage[component] = max(

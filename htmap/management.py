--- conflicted
+++ resolved
@@ -2,12 +2,7 @@
 
 from pathlib import Path
 
-<<<<<<< HEAD
-from . import mapper, shortcuts, utils
-from htmap import settings
-=======
-from htmap import result, settings, shortcuts, utils
->>>>>>> c777319b
+from . import result, settings, shortcuts, utils
 
 
 def _map_paths() -> Iterator[Path]:

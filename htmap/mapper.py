from typing import Tuple, Iterable, Dict, Union, Optional, List, Callable, Iterator

import collections
import shutil
from pathlib import Path
import itertools
from copy import deepcopy

import htcondor

<<<<<<< HEAD
from . import htio, utils, exceptions
from htmap import settings


def maps_dir_path() -> Path:
    return Path(settings['HTMAP_DIR']) / settings['MAPS_DIR_NAME']


def map_dir_path(map_id: str) -> Path:
    return maps_dir_path() / map_id


def get_schedd():
    s = settings.get('HTCONDOR.SCHEDD', default = None)
    if s is not None:
        return htcondor.schedd(s)

    return htcondor.schedd()


class JobStatus(enum.IntEnum):
    IDLE = 1
    RUNNING = 2
    REMOVED = 3
    COMPLETED = 4
    HELD = 5
    TRANSFERRING_OUTPUT = 6
    SUSPENDED = 7

    def __str__(self):
        return JOB_STATUS_STRINGS[self]

    @classmethod
    def display_statuses(cls) -> Tuple['JobStatus', ...]:
        return (
            cls.HELD,
            cls.IDLE,
            cls.RUNNING,
            cls.COMPLETED,
        )


JOB_STATUS_STRINGS = {
    JobStatus.IDLE: 'Idle',
    JobStatus.RUNNING: 'Running',
    JobStatus.REMOVED: 'Removed',
    JobStatus.COMPLETED: 'Completed',
    JobStatus.HELD: 'Held',
    JobStatus.TRANSFERRING_OUTPUT: 'Transferring Output',
    JobStatus.SUSPENDED: 'Suspended',
}


class MapResult:
    """
    Represents the results from a map call.
    """

    def __init__(self, map_id: str, cluster_id: Optional[int], hashes: Iterable[str]):
        """

        Parameters
        ----------
        map_id
            The ``map_id`` to assign to this :class:`MapResult`.
        cluster_id
            The ``cluster_id`` for the jobs associated with this :class:`MapResult`.
            This is an implementation detail and should not be relied on.
        hashes
            The hashes of the inputs for this :class:`MapResult`.
            This is an implementation detail and should not be relied on.
        """
        self.map_id = map_id
        self.cluster_id = cluster_id
        self.hashes = tuple(hashes)
        self.hash_set = set(self.hashes)

    @classmethod
    def recover(cls, map_id: str) -> 'MapResult':
        """
        Reconstruct a :class:`MapResult` from its ``map_id``.

        Parameters
        ----------
        map_id

        Returns
        -------
        result
            The result with the given ``map_id``.
        """
        map_dir = map_dir_path(map_id)
        try:
            with (map_dir / 'cluster_id').open() as file:
                cluster_id = int(file.read())

            with (map_dir / 'hashes').open() as file:
                hashes = tuple(h.strip() for h in file)
        except FileNotFoundError:
            raise exceptions.MapIDNotFound(f'the map_id {map_id} could not be found')

        return cls(
            map_id = map_id,
            cluster_id = cluster_id,
            hashes = hashes,
        )

    def __len__(self):
        """The length of a :class:`MapResult` is the number of inputs it contains."""
        return len(self.hashes)

    @property
    def _map_dir(self) -> Path:
        """The path to the map directory."""
        return map_dir_path(self.map_id)

    @property
    def _inputs_dir(self) -> Path:
        """The path to the inputs directory, inside the map directory."""
        return self._map_dir / 'inputs'

    @property
    def _outputs_dir(self) -> Path:
        """The path to the outputs directory, inside the map directory."""
        return self._map_dir / 'outputs'

    @property
    def _input_file_paths(self):
        """The paths to the input files."""
        yield from (self._inputs_dir / f'{h}.in' for h in self.hashes)

    @property
    def _output_file_paths(self):
        """The paths to the output files."""
        yield from (self._outputs_dir / f'{h}.out' for h in self.hashes)

    def __repr__(self):
        return f'<{self.__class__.__name__}(map_id = {self.map_id})>'

    def _item_to_hash(self, item: int) -> str:
        """Return the hash associated with an input index."""
        return self.hashes[item]

    def __getitem__(self, item: int) -> Any:
        """Return the output associated with the input index. Does not block."""
        return self.get(item, timeout = 0)

    def get(
        self,
        item: int,
        timeout: Optional[Union[int, datetime.timedelta]] = None,
    ) -> Any:
        """
        Return the output associated with the input index.

        Parameters
        ----------
        item
            The index of the input to get the output for.
        timeout
            How long to wait for the output to exist before raising a :class:`htmap.exceptions.TimeoutError`.
            If ``None``, wait forever.
        """
        if isinstance(timeout, datetime.timedelta):
            timeout = timeout.total_seconds()

        h = self._item_to_hash(item)
        path = self._outputs_dir / f'{h}.out'

        try:
            utils.wait_for_path_to_exist(path, timeout)
        except exceptions.TimeoutError as e:
            if timeout <= 0:
                raise exceptions.OutputNotFound(f'output for hash {h} not found')
            else:
                raise e

        return htio.load_object(path)

    def wait(
        self,
        timeout: Optional[Union[int, datetime.timedelta]] = None,
        show_progress_bar: bool = False,
    ) -> datetime.timedelta:
        """
        Wait until all output associated with this :class:`MapResult` is available.

        Parameters
        ----------
        timeout
            How long to wait for the map to complete before raising a :class:`htmap.exceptions.TimeoutError`.
            If ``None``, wait forever.
        show_progress_bar
            If ``True``, a progress bar will be displayed.

        Returns
        -------
        elapsed_time
            The time elapsed from the beginning of the wait to the end.
        """
        t = datetime.datetime.now()
        start_time = time.time()
        if isinstance(timeout, datetime.timedelta):
            timeout = timeout.total_seconds()

        if show_progress_bar:
            pbar = tqdm(
                desc = self.map_id,
                total = len(self),
                unit = 'input',
                ncols = 80,
                ascii = True,
            )

            previous_pbar_len = 0

        expected_num_hashes = len(self)

        while True:
            output_hashes = set(f.stem for f in self._outputs_dir.iterdir())
            missing_hashes = self.hash_set - output_hashes

            num_missing_hashes = len(missing_hashes)
            if show_progress_bar:
                pbar_len = expected_num_hashes - num_missing_hashes
                pbar.update(pbar_len - previous_pbar_len)
                previous_pbar_len = pbar_len
            if num_missing_hashes == 0:
                break

            if timeout is not None and time.time() - timeout > start_time:
                raise exceptions.TimeoutError(f'timeout while waiting for {self}')

            time.sleep(1)

        if show_progress_bar:
            pbar.close()

        return datetime.datetime.now() - t

    def __iter__(self) -> Iterable[Any]:
        """
        Iterating over the :class:`htmap.MapResult` yields the outputs in the same order as the inputs,
        waiting on each individual output to become available.
        """
        yield from self.iter()

    def iter(
        self,
        callback: Optional[Callable] = None,
        timeout: Optional[Union[int, datetime.timedelta]] = None,
    ) -> Iterator[Any]:
        """
        Returns an iterator over the output of the :class:`htmap.MapResult` in the same order as the inputs,
        waiting on each individual output to become available.

        Parameters
        ----------
        callback
            A function to call on each output as the iteration proceeds.
        timeout
            How long to wait for each output to be available before raising a :class:`htmap.exceptions.TimeoutError`.
            If ``None``, wait forever.
        """
        if callback is None:
            callback = lambda o: o

        for output_path in self._output_file_paths:
            utils.wait_for_path_to_exist(output_path, timeout)

            out = htio.load_object(output_path)
            callback(out)
            yield out

    def iter_with_inputs(
        self,
        callback: Optional[Callable] = None,
        timeout: Optional[Union[int, datetime.timedelta]] = None,
    ) -> Iterator[Tuple[Any, Any]]:
        """
        Returns an iterator over the inputs and output of the :class:`htmap.MapResult` in the same order as the inputs,
        waiting on each individual output to become available.

        Parameters
        ----------
        callback
            A function to call on each (input, output) pair as the iteration proceeds.
        timeout
            How long to wait for each output to be available before raising a :class:`htmap.exceptions.TimeoutError`.
            If ``None``, wait forever.
        """
        if callback is None:
            callback = lambda i, o: (i, o)

        for input_path, output_path in zip(self._input_file_paths, self._output_file_paths):
            utils.wait_for_path_to_exist(output_path, timeout)

            inp = htio.load_object(input_path)
            out = htio.load_object(output_path)
            callback(inp, out)
            yield inp, out

    def iter_as_available(
        self,
        callback: Optional[Callable] = None,
        timeout: Optional[Union[int, datetime.timedelta]] = None,
    ) -> Iterator[Any]:
        """
        Returns an iterator over the output of the :class:`htmap.MapResult`,
        yielding individual outputs as they become available.

        The iteration order is initially random, but is consistent within a single interpreter session once the map is completed.

        Parameters
        ----------
        callback
            A function to call on each output as the iteration proceeds.
        timeout
            How long to wait for the entire iteration to complete before raising a :class:`htmap.exceptions.TimeoutError`.
            If ``None``, wait forever.
        """
        if isinstance(timeout, datetime.timedelta):
            timeout = timeout.total_seconds()
        start_time = time.time()

        if callback is None:
            callback = lambda o: o

        paths = set(self._output_file_paths)
        while len(paths) > 0:
            for path in copy(paths):
                if not path.exists():
                    continue

                paths.remove(path)
                obj = htio.load_object(path)
                callback(obj)
                yield obj

            if time.time() > start_time + timeout:
                break

            time.sleep(1)

    def iter_as_available_with_inputs(
        self,
        callback: Optional[Callable] = None,
        timeout: Optional[Union[int, datetime.timedelta]] = None,
    ) -> Iterator[Tuple[Any, Any]]:
        """
        Returns an iterator over the inputs and output of the :class:`htmap.MapResult`,
        yielding individual ``(input, output)`` pairs as they become available.

        The iteration order is initially random, but is consistent within a single interpreter session once the map is completed.

        Parameters
        ----------
        callback
            A function to call on each ``(input, output)`` as the iteration proceeds.
        timeout
            How long to wait for the entire iteration to complete before raising a :class:`htmap.exceptions.TimeoutError`.
            If ``None``, wait forever.
        """
        if isinstance(timeout, datetime.timedelta):
            timeout = timeout.total_seconds()
        start_time = time.time()

        if callback is None:
            callback = lambda i, o: (i, o)

        paths = set((i, o) for i, o in zip(self._input_file_paths, self._output_file_paths))
        while len(paths) > 0:
            for input_output_paths in copy(paths):
                input_path, output_path = input_output_paths
                if not output_path.exists():
                    continue

                paths.remove(input_output_paths)
                inp = htio.load_object(input_path)
                out = htio.load_object(output_path)
                callback(inp, out)
                yield inp, out

            if time.time() > start_time + timeout:
                break

            time.sleep(1)

    def query(
        self,
        requirements: Optional[str] = None,
        projection: Optional[List[str]] = None,
    ):
        """
        Perform a query against the HTCondor cluster to get information about the map jobs.

        Parameters
        ----------
        requirements
            A ClassAd expression to use as the requirements for the query.
            In addition to whatever restrictions given in this expression, the query will only target the jobs for this map.
        projection
            The ClassAd attributes to return from the query.

        Returns
        -------

        """
        if self.cluster_id is None:
            yield from ()
        if projection is None:
            projection = []

        requirements = f'ClusterId=={self.cluster_id}' + (f' && {requirements}' if requirements is not None else '')
        yield from get_schedd().xquery(
            requirements = requirements,
            projection = projection,
        )

    @utils.temporary_cache()
    def _status_counts(self) -> collections.Counter:
        query = self.query(projection = ['JobStatus'])
        counter = collections.Counter(JobStatus(classad['JobStatus']) for classad in query)

        # if the job has fully completed, we'll get zero for everything
        # so make sure the total makes sense
        counter[JobStatus.COMPLETED] += len(self) - sum(counter.values())

        return counter

    def status(self) -> str:
        """Return a string containing the number of jobs in each status."""
        counts = self._status_counts()
        stat = ' | '.join(f'{str(js)} = {counts[js]}' for js in JobStatus.display_statuses())
        msg = f'Map {self.map_id} ({len(self)} inputs): {stat}'

        return utils.rstr(msg)

    @utils.temporary_cache()
    def hold_reasons(self) -> str:
        """Return a string containing a table showing any held jobs, along with their hold reasons."""
        query = self.query(
            requirements = f'JobStatus=={JobStatus.HELD}',
            projection = ['ProcId', 'HoldReason', 'HoldReasonCode']
        )

        return utils.table(
            headers = ['Input Index', 'Hold Reason Code', 'Hold Reason'],
            rows = [
                [classad['ProcId'], classad['HoldReasonCode'], classad['HoldReason']]
                for classad in query
            ]
        )

    def act(self, action: htcondor.JobAction):
        return get_schedd().act(action, f'ClusterId=={self.cluster_id}')

    def remove(self):
        """Permanently remove the map's jobs and delete all associated input and output files."""
        act_result = self.act(htcondor.JobAction.Remove)
        shutil.rmtree(self._map_dir)
        return act_result

    def hold(self):
        """Temporarily remove the map's jobs from the queue, until they are released."""
        return self.act(htcondor.JobAction.Hold)

    def release(self):
        """Releases held map jobs back into the queue."""
        return self.act(htcondor.JobAction.Release)

    def pause(self):
        return self.act(htcondor.JobAction.Suspend)

    def resume(self):
        return self.act(htcondor.JobAction.Continue)

    def vacate(self):
        """Force the map's jobs to give up their currently claimed execute nodes."""
        return self.act(htcondor.JobAction.Vacate)

    def _iter_output(self, item: int) -> Iterator[str]:
        h = self._item_to_hash(item)
        with (self._map_dir / 'job_logs' / f'{h}.output').open() as file:
            yield from file

    def _iter_error(self, item: int) -> Iterator[str]:
        h = self._item_to_hash(item)
        with (self._map_dir / 'job_logs' / f'{h}.error').open() as file:
            yield from file

    def output(self, item: int) -> str:
        """Return a string containing the stdout of a completed map job."""
        return utils.rstr(''.join(self._iter_output(item)))

    def error(self, item: int) -> str:
        """Return a string containing the stderr of a completed map job."""
        return utils.rstr(''.join(self._iter_error(item)))

    def tail(self):
        """Stream any new text added to the map job's cluster log file."""
        with (self._map_dir / 'cluster_logs' / f'{self.cluster_id}.log').open() as file:
            file.seek(0, 2)
            while True:
                current = file.tell()
                line = file.readline()
                if line == '':
                    file.seek(current)
                    time.sleep(.1)
                else:
                    print(line, end = '')
=======
from . import htio, exceptions, result, utils
>>>>>>> c777319b


class MapBuilder:
    def __init__(self, mapper: 'HTMapper', map_id: str):
        self.mapper = mapper
        self.map_id = map_id

        self.args = []
        self.kwargs = []

        self._result = None

    def __repr__(self):
        return f'<{self.__class__.__name__}(mapper = {self.mapper})>'

    def __enter__(self):
        return self

    def __exit__(self, exc_type, exc_val, exc_tb):
        # if an exception is raised in the with, re-raise without submitting jobs
        if exc_type is not None:
            return False

        self._result = self.mapper.starmap(
            self.map_id,
            self.args,
            self.kwargs,
        )

    def __call__(self, *args, **kwargs):
        self.args.append(args)
        self.kwargs.append(kwargs)

    @property
    def result(self) -> result.MapResult:
        """
        The :class:`MapResult` associated with this :class:`MapBuilder`.
        Will raise :class:`htmap.exceptions.NoResultYet` when accessed until the ``with`` block for this :class:`MapBuilder` completes.
        """
        if self._result is None:
            raise exceptions.NoResultYet('result does not exist until after with block')
        return self._result

    def __len__(self):
        return len(self.args)


class HTMapper:
    _map_dir_names = (
        'inputs',
        'outputs',
        'job_logs',
        'cluster_logs',
    )

    def __init__(self, func: Callable, **submit_options):
        self.func = func
        self.submit_options = submit_options

    def _mkdirs(self, map_id: str):
        """Create the various directories needed by the mapper."""
        for path in (utils.map_dir_path(map_id) / dir_name for dir_name in self._map_dir_names):
            path.mkdir(parents = True, exist_ok = True)

    def __repr__(self):
        return f'<{self.__class__.__name__}(func = {self.func})>'

    def __call__(self, *args, **kwargs):
        return self.func(*args, **kwargs)

    def map(self, map_id: str, args, **kwargs) -> result.MapResult:
        args = ((arg,) for arg in args)
        args_and_kwargs = zip(args, itertools.repeat(kwargs))
        return self._map(map_id, args_and_kwargs)

    def productmap(self, map_id: str, *args, **kwargs) -> result.MapResult:
        dicts = [{}]
        for key, values in kwargs.items():
            values = tuple(values)
            dicts = [deepcopy(d) for d in dicts for _ in range(len(values))]
            for d, v in zip(dicts, itertools.cycle(values)):
                d[key] = v

        args = itertools.repeat(args)
        args_and_kwargs = zip(args, dicts)

        return self._map(map_id, args_and_kwargs)

    def starmap(self, map_id: str, args: Optional[Iterable[Tuple]] = None, kwargs: Optional[Iterable[Dict]] = None) -> result.MapResult:
        if args is None:
            args = ()
        if kwargs is None:
            kwargs = ()

        args_and_kwargs = zip_args_and_kwargs(args, kwargs)
        return self._map(map_id, args_and_kwargs)

    def build_map(self, map_id: str):
        """
        Return a :class:`htmap.MapBuilder` for the wrapped function.

        Parameters
        ----------
        map_id

        """
        return MapBuilder(mapper = self, map_id = map_id)

    def _map(self, map_id: str, args_and_kwargs: Iterable[Tuple]) -> result.MapResult:
        utils.check_map_id(map_id)

        self._mkdirs(map_id)
        map_dir = utils.map_dir_path(map_id)

        fn_path = self._save_func(map_dir)
        hashes = self._save_inputs(map_dir, args_and_kwargs)
        self._save_hashes(map_dir, hashes)

        input_files = [
            fn_path.as_posix(),
            (map_dir / 'inputs' / '$(Item).in').as_posix(),
        ]
        output_remaps = [
            f'$(Item).out={(map_dir / "outputs" / "$(Item).out").as_posix()}',
        ]

        submit_dict = {
            'JobBatchName': map_id,
            'executable': (Path(__file__).parent / 'run' / 'run.py').as_posix(),
            'arguments': '$(Item)',
            'log': (map_dir / 'cluster_logs' / '$(ClusterId).log').as_posix(),
            'output': (map_dir / 'job_logs' / '$(Item).output').as_posix(),
            'error': (map_dir / 'job_logs' / '$(Item).error').as_posix(),
            'should_transfer_files': 'YES',
            'when_to_transfer_output': 'ON_EXIT',
            'request_cpus': '1',
            'request_memory': '100MB',
            'request_disk': '5GB',
            'transfer_input_files': ','.join(input_files),
            'transfer_output_remaps': f'"{";".join(output_remaps)}"'
        }
        sub = htcondor.Submit(dict(collections.ChainMap(self.submit_options, submit_dict)))

        self._save_submit(map_dir, sub)

        try:
            return self._submit(
                map_id = map_id,
                map_dir = map_dir,
                submit_object = sub,
                input_hashes = hashes,
            )
        except Exception as e:
            # something went wrong during submission, and the job is malformed
            # so delete the entire map directory
            # the condor bindings should prevent any jobs from being submitted
            shutil.rmtree(map_dir)
            raise e

    def _save_func(self, map_dir):
        fn_path = map_dir / 'fn.pkl'
        htio.save_object(self.func, fn_path)

        return fn_path

    @staticmethod
    def _save_inputs(map_dir: Path, args_and_kwargs) -> List[str]:
        hashes = []
        for a_and_k in args_and_kwargs:
            b = htio.to_bytes(a_and_k)
            h = htio.hash_bytes(b)
            hashes.append(h)

            input_path = map_dir / 'inputs' / f'{h}.in'
            htio.save_bytes(b, input_path)

        return hashes

    @staticmethod
    def _save_hashes(map_dir: Path, hashes: Iterable[str]):
        with (map_dir / 'hashes').open(mode = 'w') as file:
            file.write('\n'.join(hashes))

<<<<<<< HEAD
    def _submit(self, map_id, map_dir, submit_object, input_hashes) -> MapResult:
        schedd = get_schedd()
=======
    @staticmethod
    def _save_submit(map_dir: Path, submit):
        htio.save_object(dict(submit), map_dir / 'submit')

    @staticmethod
    def _submit(map_id, map_dir, submit_object, input_hashes) -> result.MapResult:
        schedd = htcondor.Schedd()
>>>>>>> c777319b
        with schedd.transaction() as txn:
            submit_result = submit_object.queue_with_itemdata(txn, 1, iter(input_hashes))

            cluster_id = submit_result.cluster()

            with (map_dir / 'cluster_ids').open(mode = 'a') as file:
                file.write(str(cluster_id) + '\n')

            with (map_dir / 'cluster_ids').open() as file:
                cluster_ids = [int(cid.strip()) for cid in file]

            return result.MapResult(
                map_id = map_id,
                cluster_ids = cluster_ids,
                submit = submit_object,
                hashes = input_hashes,
            )


def zip_args_and_kwargs(args: Iterable[Tuple], kwargs: Iterable[Dict]) -> Iterator[Tuple[Tuple, Dict]]:
    """
    Combine iterables of arguments and keyword arguments into
    an iterable zipped, filled iterator of arguments and keyword arguments.

    Parameters
    ----------
    args
    kwargs

    Returns
    -------

    """
    iterators = [iter(args), iter(kwargs)]
    fills = {0: (), 1: {}}
    num_active = 2
    while True:
        values = []
        for i, it in enumerate(iterators):
            try:
                value = next(it)
            except StopIteration:
                num_active -= 1
                if num_active == 0:
                    return
                iterators[i] = itertools.repeat(fills[i])
                value = fills[i]
            values.append(value)
        yield tuple(values)


def htmap(*args, **submit_options) -> Union[Callable, HTMapper]:
    """
    A decorator that wraps a function in an :class:`HTMapper`,
    which provides an interface for mapping functions calls out to an HTCondor cluster.

    Parameters
    ----------

    Returns
    -------
    mapper
        An :class:`HTMapper` that wraps the function (or a wrapper function that does the wrapping).
    """

    def wrapper(func: Callable) -> HTMapper:
        # prevent nesting HTMappers inside each other by accident
        if isinstance(func, HTMapper):
            func = func.func

        return HTMapper(func, **submit_options)

    if len(args) == 0 and len(submit_options) >= 0:  # normal call
        return wrapper
    elif len(args) == 1 and len(submit_options) == 0:  # call without parens
        return wrapper(args[0])  # if no parens, args[0] is the function
    else:
        raise exceptions.HTMapException('incorrect syntax for htmap decorator')<|MERGE_RESOLUTION|>--- conflicted
+++ resolved
@@ -8,18 +8,7 @@
 
 import htcondor
 
-<<<<<<< HEAD
-from . import htio, utils, exceptions
-from htmap import settings
-
-
-def maps_dir_path() -> Path:
-    return Path(settings['HTMAP_DIR']) / settings['MAPS_DIR_NAME']
-
-
-def map_dir_path(map_id: str) -> Path:
-    return maps_dir_path() / map_id
-
+from . import htio, exceptions, result, utils
 
 def get_schedd():
     s = settings.get('HTCONDOR.SCHEDD', default = None)
@@ -27,503 +16,6 @@
         return htcondor.schedd(s)
 
     return htcondor.schedd()
-
-
-class JobStatus(enum.IntEnum):
-    IDLE = 1
-    RUNNING = 2
-    REMOVED = 3
-    COMPLETED = 4
-    HELD = 5
-    TRANSFERRING_OUTPUT = 6
-    SUSPENDED = 7
-
-    def __str__(self):
-        return JOB_STATUS_STRINGS[self]
-
-    @classmethod
-    def display_statuses(cls) -> Tuple['JobStatus', ...]:
-        return (
-            cls.HELD,
-            cls.IDLE,
-            cls.RUNNING,
-            cls.COMPLETED,
-        )
-
-
-JOB_STATUS_STRINGS = {
-    JobStatus.IDLE: 'Idle',
-    JobStatus.RUNNING: 'Running',
-    JobStatus.REMOVED: 'Removed',
-    JobStatus.COMPLETED: 'Completed',
-    JobStatus.HELD: 'Held',
-    JobStatus.TRANSFERRING_OUTPUT: 'Transferring Output',
-    JobStatus.SUSPENDED: 'Suspended',
-}
-
-
-class MapResult:
-    """
-    Represents the results from a map call.
-    """
-
-    def __init__(self, map_id: str, cluster_id: Optional[int], hashes: Iterable[str]):
-        """
-
-        Parameters
-        ----------
-        map_id
-            The ``map_id`` to assign to this :class:`MapResult`.
-        cluster_id
-            The ``cluster_id`` for the jobs associated with this :class:`MapResult`.
-            This is an implementation detail and should not be relied on.
-        hashes
-            The hashes of the inputs for this :class:`MapResult`.
-            This is an implementation detail and should not be relied on.
-        """
-        self.map_id = map_id
-        self.cluster_id = cluster_id
-        self.hashes = tuple(hashes)
-        self.hash_set = set(self.hashes)
-
-    @classmethod
-    def recover(cls, map_id: str) -> 'MapResult':
-        """
-        Reconstruct a :class:`MapResult` from its ``map_id``.
-
-        Parameters
-        ----------
-        map_id
-
-        Returns
-        -------
-        result
-            The result with the given ``map_id``.
-        """
-        map_dir = map_dir_path(map_id)
-        try:
-            with (map_dir / 'cluster_id').open() as file:
-                cluster_id = int(file.read())
-
-            with (map_dir / 'hashes').open() as file:
-                hashes = tuple(h.strip() for h in file)
-        except FileNotFoundError:
-            raise exceptions.MapIDNotFound(f'the map_id {map_id} could not be found')
-
-        return cls(
-            map_id = map_id,
-            cluster_id = cluster_id,
-            hashes = hashes,
-        )
-
-    def __len__(self):
-        """The length of a :class:`MapResult` is the number of inputs it contains."""
-        return len(self.hashes)
-
-    @property
-    def _map_dir(self) -> Path:
-        """The path to the map directory."""
-        return map_dir_path(self.map_id)
-
-    @property
-    def _inputs_dir(self) -> Path:
-        """The path to the inputs directory, inside the map directory."""
-        return self._map_dir / 'inputs'
-
-    @property
-    def _outputs_dir(self) -> Path:
-        """The path to the outputs directory, inside the map directory."""
-        return self._map_dir / 'outputs'
-
-    @property
-    def _input_file_paths(self):
-        """The paths to the input files."""
-        yield from (self._inputs_dir / f'{h}.in' for h in self.hashes)
-
-    @property
-    def _output_file_paths(self):
-        """The paths to the output files."""
-        yield from (self._outputs_dir / f'{h}.out' for h in self.hashes)
-
-    def __repr__(self):
-        return f'<{self.__class__.__name__}(map_id = {self.map_id})>'
-
-    def _item_to_hash(self, item: int) -> str:
-        """Return the hash associated with an input index."""
-        return self.hashes[item]
-
-    def __getitem__(self, item: int) -> Any:
-        """Return the output associated with the input index. Does not block."""
-        return self.get(item, timeout = 0)
-
-    def get(
-        self,
-        item: int,
-        timeout: Optional[Union[int, datetime.timedelta]] = None,
-    ) -> Any:
-        """
-        Return the output associated with the input index.
-
-        Parameters
-        ----------
-        item
-            The index of the input to get the output for.
-        timeout
-            How long to wait for the output to exist before raising a :class:`htmap.exceptions.TimeoutError`.
-            If ``None``, wait forever.
-        """
-        if isinstance(timeout, datetime.timedelta):
-            timeout = timeout.total_seconds()
-
-        h = self._item_to_hash(item)
-        path = self._outputs_dir / f'{h}.out'
-
-        try:
-            utils.wait_for_path_to_exist(path, timeout)
-        except exceptions.TimeoutError as e:
-            if timeout <= 0:
-                raise exceptions.OutputNotFound(f'output for hash {h} not found')
-            else:
-                raise e
-
-        return htio.load_object(path)
-
-    def wait(
-        self,
-        timeout: Optional[Union[int, datetime.timedelta]] = None,
-        show_progress_bar: bool = False,
-    ) -> datetime.timedelta:
-        """
-        Wait until all output associated with this :class:`MapResult` is available.
-
-        Parameters
-        ----------
-        timeout
-            How long to wait for the map to complete before raising a :class:`htmap.exceptions.TimeoutError`.
-            If ``None``, wait forever.
-        show_progress_bar
-            If ``True``, a progress bar will be displayed.
-
-        Returns
-        -------
-        elapsed_time
-            The time elapsed from the beginning of the wait to the end.
-        """
-        t = datetime.datetime.now()
-        start_time = time.time()
-        if isinstance(timeout, datetime.timedelta):
-            timeout = timeout.total_seconds()
-
-        if show_progress_bar:
-            pbar = tqdm(
-                desc = self.map_id,
-                total = len(self),
-                unit = 'input',
-                ncols = 80,
-                ascii = True,
-            )
-
-            previous_pbar_len = 0
-
-        expected_num_hashes = len(self)
-
-        while True:
-            output_hashes = set(f.stem for f in self._outputs_dir.iterdir())
-            missing_hashes = self.hash_set - output_hashes
-
-            num_missing_hashes = len(missing_hashes)
-            if show_progress_bar:
-                pbar_len = expected_num_hashes - num_missing_hashes
-                pbar.update(pbar_len - previous_pbar_len)
-                previous_pbar_len = pbar_len
-            if num_missing_hashes == 0:
-                break
-
-            if timeout is not None and time.time() - timeout > start_time:
-                raise exceptions.TimeoutError(f'timeout while waiting for {self}')
-
-            time.sleep(1)
-
-        if show_progress_bar:
-            pbar.close()
-
-        return datetime.datetime.now() - t
-
-    def __iter__(self) -> Iterable[Any]:
-        """
-        Iterating over the :class:`htmap.MapResult` yields the outputs in the same order as the inputs,
-        waiting on each individual output to become available.
-        """
-        yield from self.iter()
-
-    def iter(
-        self,
-        callback: Optional[Callable] = None,
-        timeout: Optional[Union[int, datetime.timedelta]] = None,
-    ) -> Iterator[Any]:
-        """
-        Returns an iterator over the output of the :class:`htmap.MapResult` in the same order as the inputs,
-        waiting on each individual output to become available.
-
-        Parameters
-        ----------
-        callback
-            A function to call on each output as the iteration proceeds.
-        timeout
-            How long to wait for each output to be available before raising a :class:`htmap.exceptions.TimeoutError`.
-            If ``None``, wait forever.
-        """
-        if callback is None:
-            callback = lambda o: o
-
-        for output_path in self._output_file_paths:
-            utils.wait_for_path_to_exist(output_path, timeout)
-
-            out = htio.load_object(output_path)
-            callback(out)
-            yield out
-
-    def iter_with_inputs(
-        self,
-        callback: Optional[Callable] = None,
-        timeout: Optional[Union[int, datetime.timedelta]] = None,
-    ) -> Iterator[Tuple[Any, Any]]:
-        """
-        Returns an iterator over the inputs and output of the :class:`htmap.MapResult` in the same order as the inputs,
-        waiting on each individual output to become available.
-
-        Parameters
-        ----------
-        callback
-            A function to call on each (input, output) pair as the iteration proceeds.
-        timeout
-            How long to wait for each output to be available before raising a :class:`htmap.exceptions.TimeoutError`.
-            If ``None``, wait forever.
-        """
-        if callback is None:
-            callback = lambda i, o: (i, o)
-
-        for input_path, output_path in zip(self._input_file_paths, self._output_file_paths):
-            utils.wait_for_path_to_exist(output_path, timeout)
-
-            inp = htio.load_object(input_path)
-            out = htio.load_object(output_path)
-            callback(inp, out)
-            yield inp, out
-
-    def iter_as_available(
-        self,
-        callback: Optional[Callable] = None,
-        timeout: Optional[Union[int, datetime.timedelta]] = None,
-    ) -> Iterator[Any]:
-        """
-        Returns an iterator over the output of the :class:`htmap.MapResult`,
-        yielding individual outputs as they become available.
-
-        The iteration order is initially random, but is consistent within a single interpreter session once the map is completed.
-
-        Parameters
-        ----------
-        callback
-            A function to call on each output as the iteration proceeds.
-        timeout
-            How long to wait for the entire iteration to complete before raising a :class:`htmap.exceptions.TimeoutError`.
-            If ``None``, wait forever.
-        """
-        if isinstance(timeout, datetime.timedelta):
-            timeout = timeout.total_seconds()
-        start_time = time.time()
-
-        if callback is None:
-            callback = lambda o: o
-
-        paths = set(self._output_file_paths)
-        while len(paths) > 0:
-            for path in copy(paths):
-                if not path.exists():
-                    continue
-
-                paths.remove(path)
-                obj = htio.load_object(path)
-                callback(obj)
-                yield obj
-
-            if time.time() > start_time + timeout:
-                break
-
-            time.sleep(1)
-
-    def iter_as_available_with_inputs(
-        self,
-        callback: Optional[Callable] = None,
-        timeout: Optional[Union[int, datetime.timedelta]] = None,
-    ) -> Iterator[Tuple[Any, Any]]:
-        """
-        Returns an iterator over the inputs and output of the :class:`htmap.MapResult`,
-        yielding individual ``(input, output)`` pairs as they become available.
-
-        The iteration order is initially random, but is consistent within a single interpreter session once the map is completed.
-
-        Parameters
-        ----------
-        callback
-            A function to call on each ``(input, output)`` as the iteration proceeds.
-        timeout
-            How long to wait for the entire iteration to complete before raising a :class:`htmap.exceptions.TimeoutError`.
-            If ``None``, wait forever.
-        """
-        if isinstance(timeout, datetime.timedelta):
-            timeout = timeout.total_seconds()
-        start_time = time.time()
-
-        if callback is None:
-            callback = lambda i, o: (i, o)
-
-        paths = set((i, o) for i, o in zip(self._input_file_paths, self._output_file_paths))
-        while len(paths) > 0:
-            for input_output_paths in copy(paths):
-                input_path, output_path = input_output_paths
-                if not output_path.exists():
-                    continue
-
-                paths.remove(input_output_paths)
-                inp = htio.load_object(input_path)
-                out = htio.load_object(output_path)
-                callback(inp, out)
-                yield inp, out
-
-            if time.time() > start_time + timeout:
-                break
-
-            time.sleep(1)
-
-    def query(
-        self,
-        requirements: Optional[str] = None,
-        projection: Optional[List[str]] = None,
-    ):
-        """
-        Perform a query against the HTCondor cluster to get information about the map jobs.
-
-        Parameters
-        ----------
-        requirements
-            A ClassAd expression to use as the requirements for the query.
-            In addition to whatever restrictions given in this expression, the query will only target the jobs for this map.
-        projection
-            The ClassAd attributes to return from the query.
-
-        Returns
-        -------
-
-        """
-        if self.cluster_id is None:
-            yield from ()
-        if projection is None:
-            projection = []
-
-        requirements = f'ClusterId=={self.cluster_id}' + (f' && {requirements}' if requirements is not None else '')
-        yield from get_schedd().xquery(
-            requirements = requirements,
-            projection = projection,
-        )
-
-    @utils.temporary_cache()
-    def _status_counts(self) -> collections.Counter:
-        query = self.query(projection = ['JobStatus'])
-        counter = collections.Counter(JobStatus(classad['JobStatus']) for classad in query)
-
-        # if the job has fully completed, we'll get zero for everything
-        # so make sure the total makes sense
-        counter[JobStatus.COMPLETED] += len(self) - sum(counter.values())
-
-        return counter
-
-    def status(self) -> str:
-        """Return a string containing the number of jobs in each status."""
-        counts = self._status_counts()
-        stat = ' | '.join(f'{str(js)} = {counts[js]}' for js in JobStatus.display_statuses())
-        msg = f'Map {self.map_id} ({len(self)} inputs): {stat}'
-
-        return utils.rstr(msg)
-
-    @utils.temporary_cache()
-    def hold_reasons(self) -> str:
-        """Return a string containing a table showing any held jobs, along with their hold reasons."""
-        query = self.query(
-            requirements = f'JobStatus=={JobStatus.HELD}',
-            projection = ['ProcId', 'HoldReason', 'HoldReasonCode']
-        )
-
-        return utils.table(
-            headers = ['Input Index', 'Hold Reason Code', 'Hold Reason'],
-            rows = [
-                [classad['ProcId'], classad['HoldReasonCode'], classad['HoldReason']]
-                for classad in query
-            ]
-        )
-
-    def act(self, action: htcondor.JobAction):
-        return get_schedd().act(action, f'ClusterId=={self.cluster_id}')
-
-    def remove(self):
-        """Permanently remove the map's jobs and delete all associated input and output files."""
-        act_result = self.act(htcondor.JobAction.Remove)
-        shutil.rmtree(self._map_dir)
-        return act_result
-
-    def hold(self):
-        """Temporarily remove the map's jobs from the queue, until they are released."""
-        return self.act(htcondor.JobAction.Hold)
-
-    def release(self):
-        """Releases held map jobs back into the queue."""
-        return self.act(htcondor.JobAction.Release)
-
-    def pause(self):
-        return self.act(htcondor.JobAction.Suspend)
-
-    def resume(self):
-        return self.act(htcondor.JobAction.Continue)
-
-    def vacate(self):
-        """Force the map's jobs to give up their currently claimed execute nodes."""
-        return self.act(htcondor.JobAction.Vacate)
-
-    def _iter_output(self, item: int) -> Iterator[str]:
-        h = self._item_to_hash(item)
-        with (self._map_dir / 'job_logs' / f'{h}.output').open() as file:
-            yield from file
-
-    def _iter_error(self, item: int) -> Iterator[str]:
-        h = self._item_to_hash(item)
-        with (self._map_dir / 'job_logs' / f'{h}.error').open() as file:
-            yield from file
-
-    def output(self, item: int) -> str:
-        """Return a string containing the stdout of a completed map job."""
-        return utils.rstr(''.join(self._iter_output(item)))
-
-    def error(self, item: int) -> str:
-        """Return a string containing the stderr of a completed map job."""
-        return utils.rstr(''.join(self._iter_error(item)))
-
-    def tail(self):
-        """Stream any new text added to the map job's cluster log file."""
-        with (self._map_dir / 'cluster_logs' / f'{self.cluster_id}.log').open() as file:
-            file.seek(0, 2)
-            while True:
-                current = file.tell()
-                line = file.readline()
-                if line == '':
-                    file.seek(current)
-                    time.sleep(.1)
-                else:
-                    print(line, end = '')
-=======
-from . import htio, exceptions, result, utils
->>>>>>> c777319b
-
 
 class MapBuilder:
     def __init__(self, mapper: 'HTMapper', map_id: str):
@@ -706,18 +198,13 @@
         with (map_dir / 'hashes').open(mode = 'w') as file:
             file.write('\n'.join(hashes))
 
-<<<<<<< HEAD
-    def _submit(self, map_id, map_dir, submit_object, input_hashes) -> MapResult:
-        schedd = get_schedd()
-=======
     @staticmethod
     def _save_submit(map_dir: Path, submit):
         htio.save_object(dict(submit), map_dir / 'submit')
 
     @staticmethod
     def _submit(map_id, map_dir, submit_object, input_hashes) -> result.MapResult:
-        schedd = htcondor.Schedd()
->>>>>>> c777319b
+        schedd = get_schedd()
         with schedd.transaction() as txn:
             submit_result = submit_object.queue_with_itemdata(txn, 1, iter(input_hashes))
 

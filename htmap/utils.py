--- conflicted
+++ resolved
@@ -4,15 +4,37 @@
 import datetime
 from pathlib import Path
 
-<<<<<<< HEAD
 from . import exceptions
-=======
-from . import settings, exceptions
->>>>>>> a15a162f
 
 from classad import ClassAd
 
 MutableMapping.register(ClassAd)
+
+
+def clean_dir(target_dir: Path) -> (int, int):
+    """
+    Remove all files in the given directory `target_dir`.
+
+    Parameters
+    ----------
+    target_dir
+        The directory to clean up.
+
+    Returns
+    -------
+    (num_files, num_bytes)
+        The number of files and bytes that were deleted.
+    """
+    num_files = 0
+    num_bytes = 0
+    for path in (p for p in target_dir.iterdir() if p.is_file()):
+        stat = path.stat()
+        num_files += 1
+        num_bytes += stat.st_size
+
+        path.unlink()
+
+    return num_files, num_bytes
 
 
 def wait_for_path_to_exist(

--- conflicted
+++ resolved
@@ -23,11 +23,7 @@
 
 import htcondor
 
-<<<<<<< HEAD
-from . import htio, tags, exceptions, maps, transfer, options, settings, names
-=======
 from . import htio, tags, exceptions, maps, transfer, options, settings, names, utils
->>>>>>> 6e05a5ea
 
 logger = logging.getLogger(__name__)
 

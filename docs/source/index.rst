--- conflicted
+++ resolved
@@ -30,15 +30,12 @@
 
 Happy mapping!
 
-<<<<<<< HEAD
 :doc:`installation`
    Installing HTMap
-=======
+
 .. note::
 
     Bug reports and feature requests should go on our `GitHub issue tracker <https://github.com/htcondor/htmap/issues>`_.
-
->>>>>>> 010091ec
 
 :doc:`tutorials`
    Tutorials on using HTMap.

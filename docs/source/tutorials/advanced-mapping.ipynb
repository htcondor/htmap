{
 "cells": [
  {
   "cell_type": "markdown",
   "metadata": {},
   "source": [
    "# Advanced Mapping\n",
    "[![Binder](https://mybinder.org/badge_logo.svg)](https://mybinder.org/v2/gh/htcondor/htmap/master?urlpath=lab/tree/tutorials/advanced-mapping.ipynb)"
   ]
  },
  {
   "cell_type": "markdown",
   "metadata": {},
   "source": [
    "So far we've built our maps using the top-level mapping functions.\n",
    "These functions are useful for tutorials, but don't give us the full flexibility that we might need when working with arbitrary Python functions.\n",
    "They're also sometimes inconvenient to use, especially if you don't like typing the names of your functions over and over.\n",
    "The tools described in this tutorial fix those problems."
   ]
  },
  {
   "cell_type": "markdown",
   "metadata": {},
   "source": [
    "## Starmap\n",
    "\n",
    "Back in [Working With Files](working-with-files.ipynb), we noted that [htmap.map](https://htmap.readthedocs.io/en/stable/api.html#htmap.map) was only able to handle functions that took a single argument.\n",
    "To work with a function that took two arguments, we needed to use [htmap.build_map](https://htmap.readthedocs.io/en/stable/api.html#htmap.build_map) to build up the map inside a loop.\n",
    "\n",
    "Sometimes, you don't want to loop.\n",
    "[htmap.starmap](../api.rst#htmap.starmap) provides the flexibility to completely specify the positional and keyword arguments for every component without needing an explicit `for`-loop.\n",
    "\n",
    "Unfortunately, that looks like this:"
   ]
  },
  {
   "cell_type": "code",
   "execution_count": 1,
   "metadata": {},
   "outputs": [],
   "source": [
    "import htmap\n",
    "\n",
    "def power(x, p = 1):\n",
    "        return x ** p"
   ]
  },
  {
   "cell_type": "code",
   "execution_count": 2,
   "metadata": {},
   "outputs": [
    {
     "name": "stdout",
     "output_type": "stream",
     "text": [
      "created map hollow-bland-zebra with 3 components\n",
      "[1, 4, 27]\n"
     ]
    }
   ],
   "source": [
    "starmap = htmap.starmap(\n",
    "    func = power,\n",
    "    args = [\n",
    "        (1,),\n",
    "        (2,),\n",
    "        (3,),\n",
    "    ],\n",
    "    kwargs = [\n",
    "        {'p': 1},\n",
    "        {'p': 2},\n",
    "        {'p': 3},\n",
    "    ],\n",
    ")\n",
    "\n",
    "print(list(starmap))  # [1, 4, 27]"
   ]
  },
  {
   "cell_type": "markdown",
   "metadata": {},
   "source": [
    "A slightly more pleasant but less obvious way to construct the arguments would be like this:"
   ]
  },
  {
   "cell_type": "code",
   "execution_count": 3,
   "metadata": {},
   "outputs": [
    {
     "name": "stdout",
     "output_type": "stream",
     "text": [
      "created map dry-puny-year with 3 components\n",
      "[1, 4, 27]\n"
     ]
    }
   ],
   "source": [
    "starmap = htmap.starmap(\n",
    "    func = power,\n",
    "    args = ((x,) for x in range(1, 4)),\n",
    "    kwargs = ({'p': p} for p in range(1, 4)),\n",
    ")\n",
    "\n",
    "print(list(starmap))  # [1, 4, 27]"
   ]
  },
  {
   "cell_type": "markdown",
   "metadata": {},
   "source": [
    "But that isn't really a huge improvement.\n",
    "Sometimes you'll need the power and compactness of `starmap`, but we recommend [htmap.build_map](https://htmap.readthedocs.io/en/stable/api.html#htmap.build_map) for general use."
   ]
  },
  {
   "cell_type": "markdown",
   "metadata": {},
   "source": [
    "## Mapped Functions\n",
    "\n",
<<<<<<< HEAD
    "If you're tired of typing `htmap.map` all the time, create a [htmap.MappedFunction](../api.rst#htmap.MappedFunction) using the [htmap.mapped](../api.rst#htmap.mapped) decorator:"
=======
    "If you're tired of typing `htmap.map` all the time, create a [htmap.MappedFunction](https://htmap.readthedocs.io/en/stable/api.html#htmap.build_map) using the [htmap.mapped](https://htmap.readthedocs.io/en/stable/api.html#htmap.mapped) decorator:"
>>>>>>> d8da5bee
   ]
  },
  {
   "cell_type": "code",
   "execution_count": 4,
   "metadata": {},
   "outputs": [
    {
     "name": "stdout",
     "output_type": "stream",
     "text": [
      "<MappedFunction(func = <function double at 0x7fddec16a7b8>, map_options = {})>\n"
     ]
    }
   ],
   "source": [
    "@htmap.mapped\n",
    "def double(x):\n",
    "    return 2 * x\n",
    "\n",
    "print(double)"
   ]
  },
  {
   "cell_type": "markdown",
   "metadata": {},
   "source": [
    "The resulting `MappedFunction` has methods that correspond to all the mapping functions, but with the function already filled in.\n",
    "\n",
    "For example:"
   ]
  },
  {
   "cell_type": "code",
   "execution_count": 5,
   "metadata": {},
   "outputs": [
    {
     "name": "stdout",
     "output_type": "stream",
     "text": [
      "created map dark-dizzy-apple with 10 components\n",
      "[0, 2, 4, 6, 8, 10, 12, 14, 16, 18]\n"
     ]
    }
   ],
   "source": [
    "doubled = double.map(range(10))\n",
    "\n",
    "print(list(doubled))  # [0, 2, 4, 6, 8, 10, 12, 14, 16, 18]"
   ]
  },
  {
   "cell_type": "markdown",
   "metadata": {},
   "source": [
    "The real utility of mapped functions is that they can carry default map options, which are **inherited** by any maps created from them.\n",
    "For example, if we know that a certain function will always need a large amount of memory and disk space, we can specify it for **any** map like this:"
   ]
  },
  {
   "cell_type": "code",
   "execution_count": 6,
   "metadata": {},
   "outputs": [],
   "source": [
    "@htmap.mapped(\n",
    "    map_options = htmap.MapOptions(\n",
    "        request_memory = '200MB',\n",
    "        request_disk = '1GB',\n",
    "    )\n",
    ")\n",
    "def big_list(_):\n",
    "    big = list(range(1_000_000))  # imagine this is way bigger...\n",
    "    return big"
   ]
  },
  {
   "cell_type": "markdown",
   "metadata": {},
   "source": [
    "Now our `request_memory` and `request_disk` will be set for each map, without needing to specify it in the `MapOptions` of each individual `map` call.\n",
    "We can still override the setting for a certain map by manually passing [htmap.MapOptions](https://htmap.readthedocs.io/en/stable/api.html#htmap.MapOptions).\n",
    "\n",
    "See [htmap.MapOptions](https://htmap.readthedocs.io/en/stable/api.html#htmap.MapOptions) for some notes about how these inherited map options behave."
   ]
  },
  {
   "cell_type": "markdown",
   "metadata": {},
   "source": [
    "## Non-Primitive Function Arguments"
   ]
  },
  {
   "cell_type": "markdown",
   "metadata": {},
   "source": [
    "So far we've mostly limited our mapped function arguments to Python primitives like integers or strings.\n",
    "However, HTMap will work with almost any Python object.\n",
    "For example, we can use a custom class as a function argument.\n",
    "Maybe we have some data on penguins, and we want to write a `Penguin` class to encapsulate that data:"
   ]
  },
  {
   "cell_type": "code",
   "execution_count": 7,
   "metadata": {},
   "outputs": [],
   "source": [
    "class Penguin:\n",
    "    def __init__(self, name, height, weight):\n",
    "        self.name = name\n",
    "        self.height = height\n",
    "        self.weight = weight\n",
    "        \n",
    "    def analyze(self):\n",
    "        return f'{self.name} is {self.height} inches tall and weighs {self.weight} pounds'\n",
    "        \n",
    "    def eat(self):\n",
    "        print('mmm, yummy fish')\n",
    "        \n",
    "    def fly(self):\n",
    "        raise TypeError(\"penguins can't fly!\")"
   ]
  },
  {
   "cell_type": "code",
   "execution_count": 8,
   "metadata": {},
   "outputs": [],
   "source": [
    "penguins = [\n",
    "    Penguin('Gwendolin', height = 73, weight = 51),\n",
    "    Penguin('Gweniffer', height = 59, weight = 43),\n",
    "    Penguin('Gary', height = 64, weight = 52),\n",
    "]"
   ]
  },
  {
   "cell_type": "code",
   "execution_count": 9,
   "metadata": {},
   "outputs": [
    {
     "name": "stderr",
     "output_type": "stream",
     "text": [
      "penguin-stats:   0%|          | 0/3 [00:00<?, ?component/s]"
     ]
    },
    {
     "name": "stdout",
     "output_type": "stream",
     "text": [
      "created map penguin-stats with 3 components\n"
     ]
    },
    {
     "name": "stderr",
     "output_type": "stream",
     "text": [
      "penguin-stats: 100%|##########| 3/3 [00:11<00:00,  1.31s/component]\n"
     ]
    }
   ],
   "source": [
    "map = htmap.map(\n",
    "    lambda p: p.analyze(),  # an anonmyous function; see https://docs.python.org/3/tutorial/controlflow.html#lambda-expressions\n",
    "    penguins,\n",
    "    tag = 'penguin-stats',\n",
    ")\n",
    "\n",
    "map.wait(show_progress_bar = True)"
   ]
  },
  {
   "cell_type": "code",
   "execution_count": 10,
   "metadata": {},
   "outputs": [
    {
     "name": "stdout",
     "output_type": "stream",
     "text": [
      "Gwendolin is 73 inches tall and weighs 51 pounds\n",
      "Gweniffer is 59 inches tall and weighs 43 pounds\n",
      "Gary is 64 inches tall and weighs 52 pounds\n"
     ]
    }
   ],
   "source": [
    "for stats in map:\n",
    "    print(stats)"
   ]
  },
  {
   "cell_type": "markdown",
   "metadata": {},
   "source": [
    "Specialized data structures like `numpy` arrays and `pandas` dataframes can also be used as function arguments. When in doubt, just try it!"
   ]
  },
  {
   "cell_type": "markdown",
   "metadata": {},
   "source": [
    "---\n",
    "In the [next tutorial](error-handling.ipynb) we'll finally address the most important part of programming: what to do when things go wrong!"
   ]
  }
 ],
 "metadata": {
  "kernelspec": {
   "display_name": "Python 3",
   "language": "python",
   "name": "python3"
  },
  "language_info": {
   "codemirror_mode": {
    "name": "ipython",
    "version": 3
   },
   "file_extension": ".py",
   "mimetype": "text/x-python",
   "name": "python",
   "nbconvert_exporter": "python",
   "pygments_lexer": "ipython3",
   "version": "3.6.6"
  }
 },
 "nbformat": 4,
 "nbformat_minor": 2
}<|MERGE_RESOLUTION|>--- conflicted
+++ resolved
@@ -122,11 +122,7 @@
    "source": [
     "## Mapped Functions\n",
     "\n",
-<<<<<<< HEAD
-    "If you're tired of typing `htmap.map` all the time, create a [htmap.MappedFunction](../api.rst#htmap.MappedFunction) using the [htmap.mapped](../api.rst#htmap.mapped) decorator:"
-=======
     "If you're tired of typing `htmap.map` all the time, create a [htmap.MappedFunction](https://htmap.readthedocs.io/en/stable/api.html#htmap.build_map) using the [htmap.mapped](https://htmap.readthedocs.io/en/stable/api.html#htmap.mapped) decorator:"
->>>>>>> d8da5bee
    ]
   },
   {

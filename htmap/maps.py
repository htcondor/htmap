--- conflicted
+++ resolved
@@ -89,9 +89,6 @@
     return result_class
 
 
-<<<<<<< HEAD
-MAPS = {}
-=======
 class ComponentError:
     def __init__(
         self,
@@ -199,7 +196,9 @@
         lines.append(f'  End error report for component {self.component_index} of map {self.map.map_id}  '.center(80, '='))
 
         return '\n'.join(lines)
->>>>>>> 57bf5318
+
+
+MAPS = {}
 
 
 @_protect_map_after_remove
